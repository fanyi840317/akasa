<script lang="ts">
  import { ChevronDown, PlusIcon, SparklesIcon } from "lucide-svelte";
  import { EventCardGrid } from "$lib/components/events";
  import type { Event } from "$lib/types/event";
  import { onMount } from "svelte";
  import { eventStore } from "$lib/stores/event";
  import { auth } from "$lib/stores/auth";
  import { goto } from "$app/navigation";
  import ScrollArea from "$lib/components/ui/scroll-area/scroll-area.svelte";
  import { InputArea, ChatHistoryList } from "$lib/components/ai";
  import DraggableChatDialog from "$lib/components/ai/draggable-chat-dialog.svelte";
  import EventList from "$lib/components/events/event-list.svelte";

  // 示例历史对话数据
  const chatHistories = [
    {
      id: "1",
      title: "关于项目架构的讨论",
      summary:
        "讨论了前端组件架构设计，包括状态管理和组件通信方式的优化建议...",
      messageCount: 12,
      timestamp: "2小时前",
    },
    {
      id: "2",
      title: "API接口设计问题",
      summary:
        "关于RESTful API设计规范和错误处理机制的讨论，涉及状态码和响应格式...",
      messageCount: 8,
      timestamp: "1天前",
    },
    {
      id: "3",
      title: "数据库优化策略",
      summary: "探讨了数据库查询优化、索引设计和缓存策略，提升系统整体性能...",
      messageCount: 15,
      timestamp: "3天前",
    },
    {
      id: "4",
      title: "用户体验改进建议",
      summary:
        "分析了当前界面的用户体验问题，提出了交互优化和视觉设计改进方案...",
      messageCount: 6,
      timestamp: "1周前",
    },
  ];

  function handleChatHistoryClick(history: any) {
    console.log("点击了历史对话:", history);
    // 这里可以添加打开历史对话的逻辑
  }

  let events: Event[] = $derived($eventStore.events);
  onMount(async () => {
    events = await eventStore.fetchEvents($auth.user?.$id);
  });
  function handEventClick(event: Event) {
    goto(`/console/events/${event.$id}`);
  }

  // AI对话窗口相关
  let showChatDialog = $state(false);
  let dialogX = $state(window.innerWidth / 2 - 225); // 居中显示
  let dialogY = $state(100);

  function handleUseAI() {
    showChatDialog = true;
  }

  function handleCreate(
    event: MouseEvent & { currentTarget: EventTarget & HTMLButtonElement }
  ) {
    event.currentTarget.blur();
    goto("/console/events/new");
  }
</script>

<<<<<<< HEAD
<div class="p-6 py-4">
  <div class="flex justify-between items-center mb-2">
    <div class="flex items-center gap-2">
      <h1 class="text-2xl font-semibold">Week MAY 7 - MAY 13</h1>
      <button class="btn btn-ghost btn-sm p-1">
        <ChevronDown class="w-5 h-5" />
      </button>
    </div>
    <div class="flex items-center gap-4">
      {#if selectedEventIds.length > 0}
        <button class="btn btn-error btn-sm" onclick={confirmDelete}>
          <Trash2 class="w-4 h-4" />
          删除 ({selectedEventIds.length})
        </button>
      {/if}
      <div class="tabs tabs-box tabs-xs">
        <label class="tab">
          <input
            type="radio"
            name="my_tabs_4"
            checked={viewMode === "table"}
            onchange={() => (viewMode = "table")}
          />
          <List class="w-4" />
        </label>
        <label class="tab">
          <input
            type="radio"
            name="my_tabs_4"
            checked={viewMode === "card"}
            onchange={() => (viewMode = "card")}
          />
          <Grid class="w-4 " />
        </label>
      </div>
      <Dropdown.Root>
        <Dropdown.Trigger>
          <button class="btn btn-neutral btn-sm">
            <Plus class="w-4 h-4" />
            Create
            <ChevronDown class="w-4 h-4" />
          </button>
        </Dropdown.Trigger>
        <Dropdown.Content class="w-48">
          <Dropdown.Group>
            <Dropdown.Label>Appearance</Dropdown.Label>
            <Dropdown.Separator />
            <Dropdown.Item onclick={() => goto("/console/events/new")}>
              <PenTool class="w-4 h-4 mr-2" />
              <span>新建事件</span>
            </Dropdown.Item>
            <Dropdown.Item>
              <UploadCloud class="w-4 h-4 mr-2" />
              <span>Import</span>
            </Dropdown.Item>
          </Dropdown.Group>
        </Dropdown.Content>
      </Dropdown.Root>
    </div>
  </div>
  <p class="text-xs text-base-content/60 mb-6">
    Last Updated: May 12, 2025 12:06 pm
  </p>

  {#if listLoading}
    <div class="flex justify-center items-center h-32">
      <span class="loading loading-spinner loading-lg"></span>
    </div>
  {:else if error}
    <div class="alert alert-error">{error}</div>
  {:else if events.length === 0}
    <div class="text-center text-base-content/60">暂无事件</div>
  {:else if viewMode === "table"}
    <!-- <div class="overflow-x-auto">
      <table class="table table-zebra w-full">
        <thead>
          <tr class="text-base-content/80">
            <th>标题</th>
            <th>时间</th>
            <th>地点</th>
            <th>创建人</th>
          </tr>
        </thead>
        <tbody>
          {#each events as event (event.$id)}
            <tr
              class="hover cursor-pointer"
              onclick={() => goto(`/console/events/${event.$id}`)}
            >
              <td>{event.title}</td>
              <td>{event.date || "-"}</td>
              <td>{event.location || "-"}</td>
              <td>{event.user_id || "-"}</td>
            </tr>
          {/each}
        </tbody>
      </table>
    </div> -->
  {:else}
    <div
      class="grid grid-cols-1 sm:grid-cols-2 md:grid-cols-3 lg:grid-cols-4 gap-4"
    >
      {#each events as event (event.$id)}
        <EventConsoleCard
          title={event.title}
          description={event.description || "-"}
          duration={event.duration || "-"}
          onDblClick={() => goto(`/console/events/${event.$id}`)}
          onClick={() => toggleSelectEvent(event.$id)}
          isSelected={selectedEventIds.includes(event.$id)}
        />
      {/each}
    </div>
  {/if}
=======
<div
  class="mx-auto flex flex-col justify-start w-full overflow-hidden"
>
  <ScrollArea class="h-[calc(100vh-160px)]">
    <EventCardGrid {events} onEventClick={handEventClick} />
  </ScrollArea>
>>>>>>> 3bfe1c20
</div>
<|MERGE_RESOLUTION|>--- conflicted
+++ resolved
@@ -76,127 +76,10 @@
   }
 </script>
 
-<<<<<<< HEAD
-<div class="p-6 py-4">
-  <div class="flex justify-between items-center mb-2">
-    <div class="flex items-center gap-2">
-      <h1 class="text-2xl font-semibold">Week MAY 7 - MAY 13</h1>
-      <button class="btn btn-ghost btn-sm p-1">
-        <ChevronDown class="w-5 h-5" />
-      </button>
-    </div>
-    <div class="flex items-center gap-4">
-      {#if selectedEventIds.length > 0}
-        <button class="btn btn-error btn-sm" onclick={confirmDelete}>
-          <Trash2 class="w-4 h-4" />
-          删除 ({selectedEventIds.length})
-        </button>
-      {/if}
-      <div class="tabs tabs-box tabs-xs">
-        <label class="tab">
-          <input
-            type="radio"
-            name="my_tabs_4"
-            checked={viewMode === "table"}
-            onchange={() => (viewMode = "table")}
-          />
-          <List class="w-4" />
-        </label>
-        <label class="tab">
-          <input
-            type="radio"
-            name="my_tabs_4"
-            checked={viewMode === "card"}
-            onchange={() => (viewMode = "card")}
-          />
-          <Grid class="w-4 " />
-        </label>
-      </div>
-      <Dropdown.Root>
-        <Dropdown.Trigger>
-          <button class="btn btn-neutral btn-sm">
-            <Plus class="w-4 h-4" />
-            Create
-            <ChevronDown class="w-4 h-4" />
-          </button>
-        </Dropdown.Trigger>
-        <Dropdown.Content class="w-48">
-          <Dropdown.Group>
-            <Dropdown.Label>Appearance</Dropdown.Label>
-            <Dropdown.Separator />
-            <Dropdown.Item onclick={() => goto("/console/events/new")}>
-              <PenTool class="w-4 h-4 mr-2" />
-              <span>新建事件</span>
-            </Dropdown.Item>
-            <Dropdown.Item>
-              <UploadCloud class="w-4 h-4 mr-2" />
-              <span>Import</span>
-            </Dropdown.Item>
-          </Dropdown.Group>
-        </Dropdown.Content>
-      </Dropdown.Root>
-    </div>
-  </div>
-  <p class="text-xs text-base-content/60 mb-6">
-    Last Updated: May 12, 2025 12:06 pm
-  </p>
-
-  {#if listLoading}
-    <div class="flex justify-center items-center h-32">
-      <span class="loading loading-spinner loading-lg"></span>
-    </div>
-  {:else if error}
-    <div class="alert alert-error">{error}</div>
-  {:else if events.length === 0}
-    <div class="text-center text-base-content/60">暂无事件</div>
-  {:else if viewMode === "table"}
-    <!-- <div class="overflow-x-auto">
-      <table class="table table-zebra w-full">
-        <thead>
-          <tr class="text-base-content/80">
-            <th>标题</th>
-            <th>时间</th>
-            <th>地点</th>
-            <th>创建人</th>
-          </tr>
-        </thead>
-        <tbody>
-          {#each events as event (event.$id)}
-            <tr
-              class="hover cursor-pointer"
-              onclick={() => goto(`/console/events/${event.$id}`)}
-            >
-              <td>{event.title}</td>
-              <td>{event.date || "-"}</td>
-              <td>{event.location || "-"}</td>
-              <td>{event.user_id || "-"}</td>
-            </tr>
-          {/each}
-        </tbody>
-      </table>
-    </div> -->
-  {:else}
-    <div
-      class="grid grid-cols-1 sm:grid-cols-2 md:grid-cols-3 lg:grid-cols-4 gap-4"
-    >
-      {#each events as event (event.$id)}
-        <EventConsoleCard
-          title={event.title}
-          description={event.description || "-"}
-          duration={event.duration || "-"}
-          onDblClick={() => goto(`/console/events/${event.$id}`)}
-          onClick={() => toggleSelectEvent(event.$id)}
-          isSelected={selectedEventIds.includes(event.$id)}
-        />
-      {/each}
-    </div>
-  {/if}
-=======
 <div
   class="mx-auto flex flex-col justify-start w-full overflow-hidden"
 >
   <ScrollArea class="h-[calc(100vh-160px)]">
     <EventCardGrid {events} onEventClick={handEventClick} />
   </ScrollArea>
->>>>>>> 3bfe1c20
 </div>
