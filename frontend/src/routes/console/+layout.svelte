--- conflicted
+++ resolved
@@ -162,93 +162,6 @@
       bottom-4 right-4 shadow-depth-2 hover:shadow-depth-3 transition-smooth"
       >Open drawer</label>
   </div>
-<<<<<<< HEAD
-  <div class="drawer-side">
-    <label for="my-drawer-2" aria-label="close sidebar" class="drawer-overlay"
-    ></label>
-    <ul class="menu p-4 py-6 w-64 min-h-full bg-base-200 text-base-content">
-      {#if $auth.user}
-        <div class="pb-4 border-b border-base-300">
-          <div class="flex items-center space-x-2">
-            <UserAvatar
-              tabindex={0}
-              class="cursor-pointer size-8"
-              src={$auth.user.prefs["avatarUrl"] || ""}
-              alt={$auth.user.name}
-              fallback={$auth.user.name.substring(0, 1).toUpperCase() ||
-                $auth.user.email?.substring(0, 2).toUpperCase()}
-            ></UserAvatar>
-
-            <div>
-              <div class="font-semibold text-sm">
-                {$auth.user.name || "N/A"}
-              </div>
-              <div class="text-xs text-base-content/70">
-                {$auth.user.email || "N/A"}
-              </div>
-            </div>
-          </div>
-        </div>
-      {/if}
-
-      <button class="btn btn-outline  w-44 justify-between my-4">
-        <div class="flex gap-2">
-          <Search class="w-4 h-4" />Search
-        </div>
-        <div class="">
-          <kbd class="kbd kbd-xs">Ctrl</kbd>
-          <kbd class="kbd kbd-xs">k</kbd>
-        </div>
-      </button>
-      <!-- Sidebar content here -->
-      <li class="menu-title text-xs">Navigation</li>
-      <li>
-        <a
-          href="/console/admin/research"
-          class:btn-active={activeMenu === "Research"}
-          class="btn btn-secondary  btn-ghost justify-start"
-          ><FileSearch class="w-4 h-4" /> Research</a
-        >
-      </li>
-      <li>
-        <a
-          href="/console/events"
-          class:btn-active={activeMenu === "Events"}
-          class="btn btn-secondary  btn-ghost justify-start"
-          ><BarChart2 class="w-4 h-4" /> Events</a
-        >
-      </li>
-      <li>
-        <a
-          href="/console/users"
-          class:btn-active={activeMenu === "Users"}
-          class="btn btn-secondary  btn-ghost justify-start"><Users class="w-4 h-4" /> Users</a
-        >
-      </li>
-      <li>
-        <a
-          href="/console/groups"
-          class:btn-active={activeMenu === "Groups"}
-          class="btn btn-secondary  btn-ghost justify-start"
-          ><Users class="w-4 h-4" /> Groups</a
-        >
-      </li>
-      <li>
-        <a
-          href="/console/about"
-          class:btn-active={activeMenu === "About"}
-          class="btn btn-secondary  btn-ghost justify-start"><Info class="w-4 h-4" /> About</a
-        >
-      </li>
-
-      <li class="menu-title text-xs mt-4">Categories</li>
-      {#each categories as category}
-        <li>
-          <a
-            href={category.path}
-            class:btn-active={activeMenu === category.name}
-            class="btn btn-secondary  btn-ghost justify-start"
-=======
 
   <!-- 右侧边栏tabs区域 -->
   {#if appState.sidebarOpen && appState.sidebarTabs.length > 0}
@@ -264,7 +177,6 @@
               ? 'bg-primary text-primary-content border-b-2 border-primary'
               : 'text-base-content/70 hover:text-base-content hover:bg-base-200/50'}"
             on:click={() => appStore.setActiveSidebarTab(tab.id)}
->>>>>>> 3bfe1c20
           >
             {#if tab.icon}
               <svelte:component this={tab.icon} class="w-4 h-4 mr-2 inline" />
