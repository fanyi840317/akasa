--- conflicted
+++ resolved
@@ -38,44 +38,6 @@
     }: Props = $props();
 
     let titleInput: HTMLInputElement;
-<<<<<<< HEAD
-    let editorContainer: HTMLDivElement;
-    let editor: AffineEditorContainer;
-    let collection: DocCollection;
-
-
-    onMount(async () => {
-        // 初始化编辑器
-        const schema = new Schema().register(AffineSchemas);
-        collection = new DocCollection({ schema });
-        collection.meta.initialize();
-
-        // 创建文档
-        const doc = collection.createDoc({ id: "event-doc" });
-
-        // 初始化文档结构
-        await doc.load();
-        const pageBlockId = doc.addBlock("affine:page", {});
-        // doc.addBlock('affine:surface', {}, pageBlockId);
-        const noteId = doc.addBlock("affine:note", {}, pageBlockId);
-        doc.addBlock("affine:paragraph", {}, noteId);
-
-        // 创建编辑器实例
-        editor = new AffineEditorContainer();
-        editor.doc = doc;
-
-        // 配置编辑器
-        editor.slots.docLinkClicked.on(({ docId }) => {
-            const target = collection.getDoc(docId) as Doc;
-            editor.doc = target;
-        });
-
-        // 将编辑器挂载到容器
-        if (editorContainer && editor) {
-            editorContainer.appendChild(editor as unknown as Node);
-        }
-=======
->>>>>>> c36b6b62
 
     onMount(() => {
         // 自动聚焦到标题输入框
@@ -167,140 +129,4 @@
             <AffineEditor docId="event-doc" />
         </div>
     </div>
-<<<<<<< HEAD
-</ScrollArea>
-
-<style>
-    :root {
-        --affine-theme-mode: dark;
-
-        --affine-popover-shadow: 0px 1px 10px -6px rgba(24, 39, 75, 0.08),
-            0px 3px 16px -6px rgba(24, 39, 75, 0.04);
-        --affine-font-h-1: 28px;
-        --affine-font-h-2: 26px;
-        --affine-font-h-3: 24px;
-        --affine-font-h-4: 22px;
-        --affine-font-h-5: 20px;
-        --affine-font-h-6: 18px;
-        --affine-font-base: 16px;
-        --affine-font-sm: 14px;
-        --affine-font-xs: 12px;
-        --affine-line-height: calc(1em + 8px);
-        --affine-z-index-modal: 1000;
-        --affine-z-index-popover: 1000;
-        --affine-font-family: Avenir Next, Poppins, apple-system,
-            BlinkMacSystemFont, Helvetica Neue, Tahoma, PingFang SC,
-            Microsoft Yahei, Arial, Hiragino Sans GB, sans-serif,
-            Apple Color Emoji, Segoe UI Emoji, Segoe UI Symbol, Noto Color Emoji;
-        --affine-font-number-family: Roboto Mono, apple-system,
-            BlinkMacSystemFont, Helvetica Neue, Tahoma, PingFang SC,
-            Microsoft Yahei, Arial, Hiragino Sans GB, sans-serif,
-            Apple Color Emoji, Segoe UI Emoji, Segoe UI Symbol, Noto Color Emoji;
-        --affine-font-code-family: Space Mono, Consolas, Menlo, Monaco, Courier,
-            monospace, apple-system, BlinkMacSystemFont, Helvetica Neue, Tahoma,
-            PingFang SC, Microsoft Yahei, Arial, Hiragino Sans GB, sans-serif,
-            Apple Color Emoji, Segoe UI Emoji, Segoe UI Symbol, Noto Color Emoji;
-        --affine-paragraph-space: 8px;
-        --affine-popover-radius: 10px;
-        --affine-zoom: 1;
-        --affine-scale: calc(1 / var(--affine-zoom));
-
-        --affine-brand-color: rgb(84, 56, 255);
-        --affine-primary-color: rgb(118, 95, 254);
-        --affine-secondary-color: rgb(144, 150, 245);
-        --affine-tertiary-color: rgb(30, 30, 30);
-        --affine-hover-color: rgba(255, 255, 255, 0.1);
-        --affine-icon-color: rgb(168, 168, 160);
-        --affine-border-color: rgb(57, 57, 57);
-        --affine-divider-color: rgb(114, 114, 114);
-        --affine-placeholder-color: rgb(62, 62, 63);
-        --affine-quote-color: rgb(100, 95, 130);
-        --affine-link-color: rgb(185, 191, 227);
-        --affine-edgeless-grid-color: rgb(49, 49, 49);
-        --affine-success-color: rgb(77, 213, 181);
-        --affine-warning-color: rgb(255, 123, 77);
-        --affine-error-color: rgb(212, 140, 130);
-        --affine-processing-color: rgb(195, 215, 255);
-        --affine-text-emphasis-color: rgb(208, 205, 220);
-        --affine-text-primary-color: rgb(234, 234, 234);
-        --affine-text-secondary-color: rgb(156, 156, 160);
-        --affine-text-disable-color: rgb(119, 117, 125);
-        --affine-black-10: rgba(255, 255, 255, 0.1);
-        --affine-black-30: rgba(255, 255, 255, 0.3);
-        --affine-black-50: rgba(255, 255, 255, 0.5);
-        --affine-black-60: rgba(255, 255, 255, 0.6);
-        --affine-black-80: rgba(255, 255, 255, 0.8);
-        --affine-black-90: rgba(255, 255, 255, 0.9);
-        --affine-black: rgb(255, 255, 255);
-        --affine-white-10: rgba(0, 0, 0, 0.1);
-        --affine-white-30: rgba(0, 0, 0, 0.3);
-        --affine-white-50: rgba(0, 0, 0, 0.5);
-        --affine-white-60: rgba(0, 0, 0, 0.6);
-        --affine-white-80: rgba(0, 0, 0, 0.8);
-        --affine-white-90: rgba(0, 0, 0, 0.9);
-        --affine-white: rgb(0, 0, 0);
-        --affine-background-code-block: rgb(41, 44, 51);
-        --affine-background-tertiary-color: rgb(30, 30, 30);
-        --affine-background-processing-color: rgb(255, 255, 255);
-        --affine-background-error-color: rgb(255, 255, 255);
-        --affine-background-warning-color: rgb(255, 255, 255);
-        --affine-background-success-color: rgb(255, 255, 255);
-        --affine-background-primary-color: rgb(20, 20, 20);
-        --affine-background-hover-color: rgb(47, 47, 47);
-        --affine-background-secondary-color: rgb(32, 32, 32);
-        --affine-background-modal-color: rgba(0, 0, 0, 0.8);
-        --affine-background-overlay-panel-color: rgb(30, 30, 30);
-        --affine-tag-blue: rgb(10, 84, 170);
-        --affine-tag-green: rgb(55, 135, 79);
-        --affine-tag-teal: rgb(33, 145, 138);
-        --affine-tag-white: rgb(84, 84, 84);
-        --affine-tag-purple: rgb(59, 38, 141);
-        --affine-tag-red: rgb(139, 63, 63);
-        --affine-tag-pink: rgb(194, 132, 132);
-        --affine-tag-yellow: rgb(187, 165, 61);
-        --affine-tag-orange: rgb(231, 161, 58);
-        --affine-tag-gray: rgb(41, 41, 41);
-        --affine-palette-yellow: rgb(255, 232, 56);
-        --affine-palette-orange: rgb(255, 175, 56);
-        --affine-palette-tangerine: rgb(255, 99, 31);
-        --affine-palette-red: rgb(252, 63, 85);
-        --affine-palette-magenta: rgb(255, 56, 179);
-        --affine-palette-purple: rgb(182, 56, 255);
-        --affine-palette-navy: rgb(59, 37, 204);
-        --affine-palette-blue: rgb(79, 144, 255);
-        --affine-palette-green: rgb(16, 203, 134);
-        --affine-palette-grey: rgb(153, 153, 153);
-        --affine-palette-white: rgb(255, 255, 255);
-        --affine-palette-black: rgb(0, 0, 0);
-    }
-    .embed-card-modal-mask {
-        position: absolute;
-        left: 0;
-        right: 0;
-        top: 0;
-        bottom: 0;
-        margin: auto;
-        z-index: 10001;
-    }
-
-    .embed-card-modal-wrapper {
-        flex-direction: column;
-        position: absolute;
-        left: 0;
-        right: 0;
-        top: 0;
-        bottom: 0;
-        margin: auto;
-        z-index: 10002;
-        width: 305px;
-        height: max-content;
-        padding: 12px;
-        gap: 12px;
-        border-radius: 8px;
-        font-size: var(--affine-font-xs);
-        line-height: 20px;
-    }
-</style>
-=======
-</ScrollArea>
->>>>>>> c36b6b62
+</ScrollArea>