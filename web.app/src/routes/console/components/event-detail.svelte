<script lang="ts">
    import { Separator } from "$lib/components/ui/separator";
    import {
        Avatar,
        AvatarFallback,
        AvatarImage,
    } from "$lib/components/ui/avatar";
    import { Badge } from "$lib/components/ui/badge";
    import { ScrollArea } from "$lib/components/ui/scroll-area";
    import { Input } from "$lib/components/ui/input";
    import { onMount, onDestroy, setContext } from "svelte";
    import { browser } from "$app/environment";
    import { writable } from "svelte/store";
    import AffineEditor from "$lib/components/editor/affine-editor.svelte";
    import type { AppState } from "$lib/components/editor/affine-editor";
    import { eventStore } from "$lib/stores/event";
    import { auth } from "$lib/stores/auth";
    import {
        User,
        MapPin,
        Clock,
        Calendar as CalendarIcon,
        ChevronsUpDown,
        Save,
        Send,
    } from "lucide-svelte";
    import { Button } from "$lib/components/ui/button";
    import * as Popover from "$lib/components/ui/popover";
    import * as Collapsible from "$lib/components/ui/collapsible";
    import { cn } from "$lib/utils";
    import {
        DateFormatter,
        type DateValue,
        getLocalTimeZone,
    } from "@internationalized/date";
    import { RangeCalendar } from "$lib/components/ui/range-calendar";

    // 组件属性类型定义
    interface Props {
        eventTitle?: string;
        eventLocation?: string;
        eventDate?: string;
        eventStatus?: string;
        creator?: {
            name: string;
            avatar: string;
        };
    }

    // 组件属性
    let {
        eventTitle = "",
        eventLocation = "",
        eventDate = "",
        eventStatus = "未开始",
        creator = {
            name: "范一",
            avatar: "https://github.com/shadcn.png",
        },
    }: Props = $props();

    let titleInput: HTMLInputElement;
    let dateValue: DateValue | undefined = undefined;

    // 日期格式化器
    const df = new DateFormatter("zh-CN", {
        dateStyle: "long",
    });

    onMount(async () => {
        // 自动聚焦到标题输入框
     

        // 延迟一点时间后让编辑器获得焦点
    });

    // 自动聚焦函数
    const autofocus = (node: HTMLInputElement) => {
        titleInput = node;
        return {
            destroy: () => {},
        };
    };

    // 处理日期变化
    function handleDateChange(date: DateValue) {
        dateValue = date;
        if (date) {
            const jsDate = date.toDate(getLocalTimeZone());
            eventDate = jsDate.toISOString().split("T")[0]; // 转换为YYYY-MM-DD格式
        } else {
            eventDate = "";
        }
    }

    // 发布事件到Appwrite
    let isPublishing = false;
    let editorContent = "";
    
    // 获取编辑器内容的函数
    function getEditorContent() {
        // 这里应该实现从AffineEditor获取内容的逻辑
        // 由于当前实现可能不支持直接获取，我们先使用空字符串
        return editorContent;
    }
    
    async function publishToAppwrite() {
        if (!eventTitle) {
            alert("请先填写事件标题");
            return;
        }

        isPublishing = true;
        try {
            // 获取当前用户信息
            const user = $auth.user;
            if (!user) {
                throw new Error("用户未登录");
            }
            
            // 准备事件数据
            const eventData = {
                title: eventTitle,
                location: eventLocation,
                date: eventDate,
                status: eventStatus || "未开始",
                content: getEditorContent(),
                user_id: user.$id,
                creator_name: creator.name || user.name,
                creator_avatar: creator.avatar || ""
            };
            
            // 使用eventStore创建事件
            const result = await eventStore.createEvent(eventData);
            
            alert("事件已成功发布！");
        } catch (error) {
            console.error("发布事件失败:", error);
            alert("发布失败，请稍后重试: " + (error instanceof Error ? error.message : String(error)));
        } finally {
            isPublishing = false;
        }
    }
</script>

<<<<<<< HEAD
<div class="space-y-6 flex flex-col h-full w-full">
    <div class="space-y-4 px-24">
        <!-- 标题区域 -->
        <div class="pt-6 mb-10 space-y-2">
            <input
                type="text"
                placeholder="无标题"
                class="text-4xl font-bold bg-transparent border-none outline-none w-full placeholder:text-muted-foreground/50"
                bind:value={eventTitle}
            />
        </div>

        <!-- 属性区域 -->
        <Collapsible.Root class="w-full space-y-2" open={true}>
            <div class="flex items-center justify-between space-x-4">
                <h4 class="text-sm text-muted-foreground font-semibold">
                    事件属性
                </h4>
                <Collapsible.Trigger>
                    <Button variant="ghost" size="sm" class="w-9 p-0">
                        <ChevronsUpDown class="h-4 w-4" />
                        <span class="sr-only">切换属性显示</span>
                    </Button>
                </Collapsible.Trigger>
            </div>

            <Separator class="my-4" />
            <Collapsible.Content class="space-y-2">
                <div class="flex flex-col py-4 w-full">
                    <!-- 创作者 -->
                    <div class="flex items-center gap-6 w-full h-10">
                        <div class="flex items-center gap-2 w-24">
                            <User class="h-4 w-4 text-muted-foreground" />
                            <span class="text-base text-muted-foreground"
                                >创作者</span
                            >
                        </div>
                        <div class="flex px-2 items-center gap-2 flex-1">
                            <Avatar class="h-5 w-5">
                                <AvatarImage
                                    src={creator.avatar}
                                    alt={creator.name}
                                />
                                <AvatarFallback
                                    >{creator.name[0]}</AvatarFallback
                                >
                            </Avatar>
                            <span class="text-base">{creator.name}</span>
                        </div>
                    </div>

                    <!-- 位置输入 -->
                    <div class="flex items-center gap-6 w-full h-10">
                        <div class="flex items-center gap-2 w-24">
                            <MapPin class="h-4 w-4 text-muted-foreground" />
                            <span class="text-base text-muted-foreground"
                                >位置</span
                            >
                        </div>
                        <div class="flex-1">
                            <Button
                                variant="ghost"
                                class={cn(
                                    " justify-start text-left font-normal h-9 px-2 py-1",
                                    !eventLocation &&
                                        "text-muted-foreground/70",
                                )}
                                size="sm"
                            >
                                {eventLocation || "添加位置"}
                            </Button>
                        </div>
                    </div>

                    <!-- 日期选择器 -->
                    <div class="flex items-center gap-6 w-full h-10">
                        <div class="flex items-center gap-2 w-24">
                            <Clock class="h-4 w-4 text-muted-foreground" />
                            <span class="text-base text-muted-foreground"
                                >日期</span
                            >
                        </div>
                        <div class="flex-1">
                            <Popover.Root>
                                <Popover.Trigger>
                                    <Button
                                        variant="ghost"
                                        class={cn(
                                            " justify-start text-left font-normal h-9 px-2 py-1",
                                            !dateValue &&
                                                "text-muted-foreground/70",
                                        )}
                                        size="sm"
                                    >
                                        {dateValue
                                            ? df.format(
                                                  dateValue.toDate(
                                                      getLocalTimeZone(),
                                                  ),
                                              )
                                            : "选择日期"}
                                    </Button>
                                </Popover.Trigger>
                                <Popover.Content
                                    class="w-auto p-0"
                                    align="start"
                                >
                                    <RangeCalendar
                                        type="single"
                                        bind:value={dateValue}
                                        on:valueChange={(e) =>
                                            handleDateChange(e.detail)}
                                    />
                                </Popover.Content>
                            </Popover.Root>
                        </div>
                    </div>
                </div>
            </Collapsible.Content>
        </Collapsible.Root>
    </div>
    <!-- 描述区域 -->
    <div class="flex-1 flex flex-col">
        <AffineEditor docId="event-doc" class="flex-1" />
    </div>
    <div class="flex justify-end gap-4">
        <Button
            variant="secondary"
            class="font-normal h-7 px-4 py-2 shadow-md hover:shadow-lg hover:-translate-y-0.5 transition-all duration-200"
        >
            <Save class="h-4 w-4" />
            保存
        </Button>
        <Button
            variant="secondary"
            class="font-normal h-7 px-4 py-2 shadow-md hover:shadow-lg hover:-translate-y-0.5 transition-all duration-200"
        >
            <Send class="h-4 w-4" />
            发表
        </Button>
    </div>

</div>
=======
<div class="flex flex-col h-full w-full relative">
    <ScrollArea class="flex flex-1 w-full py-10">
        <div class="px-24 space-y-4">
            <!-- 标题区域 -->
            <div>
                <Button
                    variant="outline"
                    class={cn(
                        " text-left  font-normal h-7 px-2 py-1",
                        !eventLocation && "text-muted-foreground/70",
                    )}
                    size="sm"
                >
                    <MapPin class="h-3 w-3" />
                    {eventLocation || "添加位置"}
                </Button>
                <Popover.Root>
                    <Popover.Trigger>
                        <Button
                            variant="outline"
                            class={cn(
                                " justify-start text-left  font-normal h-7 px-2 py-1",
                                !dateValue && "text-muted-foreground/70",
                            )}
                            size="sm"
                        >
                            <CalendarIcon class="h-3 w-3" />
                            {dateValue
                                ? df.format(dateValue.toDate(getLocalTimeZone()))
                                : "选择发生日期"}
                        </Button>
                    </Popover.Trigger>
                    <Popover.Content class="w-auto p-0" align="start">
                        <RangeCalendar
                            type="single"
                            bind:value={dateValue}
                            on:valueChange={(e) => handleDateChange(e.detail)}
                        />
                    </Popover.Content>
                </Popover.Root>

                <Button
                    variant="outline"
                    class={cn(
                        " text-left  font-normal h-7 px-2 py-1",
                        !eventLocation && "text-muted-foreground/70",
                    )}
                    size="sm"
                >
                    <MapPin class="h-3 w-3" />
                    {eventLocation || "添加位置"}
                </Button>
            </div>

            <div class="space-y-2">
                <input
                    type="text"
                    placeholder="无标题"
                    class="text-4xl font-bold bg-transparent border-none outline-none w-full placeholder:text-muted-foreground/50"
                    bind:value={eventTitle}
                />
            </div>
        </div>
        <!-- 描述区域 -->
        <div class="flex-1 flex flex-col">
            <AffineEditor docId="event-doc" class="flex-1" />
        </div>
    </ScrollArea>
    
    <!-- 底部按钮区域 -->
    <div class="absolute bottom-0 left-0 w-full bg-background/80 backdrop-blur-smp-4">
        <div class="flex justify-between items-center px-24">
            <div>
                <Button 
                    onclick={publishToAppwrite} 
                    disabled={isPublishing} 
                    variant="outline" 
                    class="gap-2"
                >
                    <Send class="h-4 w-4" />
                    {isPublishing ? '发布中...' : '发布'}
                </Button>
            </div>
            <div>
                <!-- 右侧可以添加其他按钮 -->
            </div>
        </div>
    </div>
</div>
>>>>>>> c6a545ea
<|MERGE_RESOLUTION|>--- conflicted
+++ resolved
@@ -143,151 +143,6 @@
     }
 </script>
 
-<<<<<<< HEAD
-<div class="space-y-6 flex flex-col h-full w-full">
-    <div class="space-y-4 px-24">
-        <!-- 标题区域 -->
-        <div class="pt-6 mb-10 space-y-2">
-            <input
-                type="text"
-                placeholder="无标题"
-                class="text-4xl font-bold bg-transparent border-none outline-none w-full placeholder:text-muted-foreground/50"
-                bind:value={eventTitle}
-            />
-        </div>
-
-        <!-- 属性区域 -->
-        <Collapsible.Root class="w-full space-y-2" open={true}>
-            <div class="flex items-center justify-between space-x-4">
-                <h4 class="text-sm text-muted-foreground font-semibold">
-                    事件属性
-                </h4>
-                <Collapsible.Trigger>
-                    <Button variant="ghost" size="sm" class="w-9 p-0">
-                        <ChevronsUpDown class="h-4 w-4" />
-                        <span class="sr-only">切换属性显示</span>
-                    </Button>
-                </Collapsible.Trigger>
-            </div>
-
-            <Separator class="my-4" />
-            <Collapsible.Content class="space-y-2">
-                <div class="flex flex-col py-4 w-full">
-                    <!-- 创作者 -->
-                    <div class="flex items-center gap-6 w-full h-10">
-                        <div class="flex items-center gap-2 w-24">
-                            <User class="h-4 w-4 text-muted-foreground" />
-                            <span class="text-base text-muted-foreground"
-                                >创作者</span
-                            >
-                        </div>
-                        <div class="flex px-2 items-center gap-2 flex-1">
-                            <Avatar class="h-5 w-5">
-                                <AvatarImage
-                                    src={creator.avatar}
-                                    alt={creator.name}
-                                />
-                                <AvatarFallback
-                                    >{creator.name[0]}</AvatarFallback
-                                >
-                            </Avatar>
-                            <span class="text-base">{creator.name}</span>
-                        </div>
-                    </div>
-
-                    <!-- 位置输入 -->
-                    <div class="flex items-center gap-6 w-full h-10">
-                        <div class="flex items-center gap-2 w-24">
-                            <MapPin class="h-4 w-4 text-muted-foreground" />
-                            <span class="text-base text-muted-foreground"
-                                >位置</span
-                            >
-                        </div>
-                        <div class="flex-1">
-                            <Button
-                                variant="ghost"
-                                class={cn(
-                                    " justify-start text-left font-normal h-9 px-2 py-1",
-                                    !eventLocation &&
-                                        "text-muted-foreground/70",
-                                )}
-                                size="sm"
-                            >
-                                {eventLocation || "添加位置"}
-                            </Button>
-                        </div>
-                    </div>
-
-                    <!-- 日期选择器 -->
-                    <div class="flex items-center gap-6 w-full h-10">
-                        <div class="flex items-center gap-2 w-24">
-                            <Clock class="h-4 w-4 text-muted-foreground" />
-                            <span class="text-base text-muted-foreground"
-                                >日期</span
-                            >
-                        </div>
-                        <div class="flex-1">
-                            <Popover.Root>
-                                <Popover.Trigger>
-                                    <Button
-                                        variant="ghost"
-                                        class={cn(
-                                            " justify-start text-left font-normal h-9 px-2 py-1",
-                                            !dateValue &&
-                                                "text-muted-foreground/70",
-                                        )}
-                                        size="sm"
-                                    >
-                                        {dateValue
-                                            ? df.format(
-                                                  dateValue.toDate(
-                                                      getLocalTimeZone(),
-                                                  ),
-                                              )
-                                            : "选择日期"}
-                                    </Button>
-                                </Popover.Trigger>
-                                <Popover.Content
-                                    class="w-auto p-0"
-                                    align="start"
-                                >
-                                    <RangeCalendar
-                                        type="single"
-                                        bind:value={dateValue}
-                                        on:valueChange={(e) =>
-                                            handleDateChange(e.detail)}
-                                    />
-                                </Popover.Content>
-                            </Popover.Root>
-                        </div>
-                    </div>
-                </div>
-            </Collapsible.Content>
-        </Collapsible.Root>
-    </div>
-    <!-- 描述区域 -->
-    <div class="flex-1 flex flex-col">
-        <AffineEditor docId="event-doc" class="flex-1" />
-    </div>
-    <div class="flex justify-end gap-4">
-        <Button
-            variant="secondary"
-            class="font-normal h-7 px-4 py-2 shadow-md hover:shadow-lg hover:-translate-y-0.5 transition-all duration-200"
-        >
-            <Save class="h-4 w-4" />
-            保存
-        </Button>
-        <Button
-            variant="secondary"
-            class="font-normal h-7 px-4 py-2 shadow-md hover:shadow-lg hover:-translate-y-0.5 transition-all duration-200"
-        >
-            <Send class="h-4 w-4" />
-            发表
-        </Button>
-    </div>
-
-</div>
-=======
 <div class="flex flex-col h-full w-full relative">
     <ScrollArea class="flex flex-1 w-full py-10">
         <div class="px-24 space-y-4">
@@ -377,4 +232,3 @@
         </div>
     </div>
 </div>
->>>>>>> c6a545ea
