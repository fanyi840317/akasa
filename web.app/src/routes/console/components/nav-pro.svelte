--- conflicted
+++ resolved
@@ -48,11 +48,7 @@
 	import { goto } from "$app/navigation";
     import * as Card from "$lib/components/ui/card";
     import EventDetail from "./event-detail.svelte";
-<<<<<<< HEAD
-    import { Save, Send } from "lucide-svelte";
-=======
     import { Save } from "lucide-svelte";
->>>>>>> c6a545ea
 
 	let {
 		ref = $bindable(null),
