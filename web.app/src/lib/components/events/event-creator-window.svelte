--- conflicted
+++ resolved
@@ -475,167 +475,11 @@
     in:fade={{ duration: 400, delay: 0 }}
     out:fade={{ duration: 400 }}
   >
-<<<<<<< HEAD
-    <!-- 关闭按钮 -->
-    <div
-      class="fixed left-4 top-4 z-50"
-      in:fly={{ duration: 300, x: -20, delay: 100, easing: backInOut }}
-      out:fly={{ duration: 200, x: -20, easing: cubicOut }}
-      on:click|stopPropagation
-    >
-      <Button
-        variant="ghost"
-        size="icon"
-        class="h-9 w-9"
-        onclick={handleClose}
-      >
-        <X class="h-4 w-4" strokeWidth={3}/>
-      </Button>
-    </div>
-
-    <!-- 操作按钮 -->
-    <div 
-      class="fixed right-4 top-4 z-50"
-      in:fly={{ duration: 300, x: 20, delay: 200, easing: backInOut }}
-      out:fly={{ duration: 200, x: 20, easing: cubicOut }}
-    >
-      <EventActions
-        {title}
-        onPreview={() => {}}
-        onCoverUpload={handleCoverUpload}
-      />
-    </div>
-
-    <!-- 窗口容器 -->
-=======
     <!-- 使用封面区域组件 -->
->>>>>>> 09d4154e
     <div 
       in:fly={{ y: 20, duration: 500, delay: 200 }}
       out:fly={{ y: 20, duration: 500 }}
     >
-<<<<<<< HEAD
-      <!-- 左侧窗口容器 -->
-      <div class="flex flex-col gap-2">
-        <!-- AI 窗口 -->
-        <div
-          class="w-[220px] bg-white dark:bg-neutral-900 border border-neutral-200/50 dark:border-neutral-800/50 shadow-[0_4px_12px_rgba(0,0,0,0.05)] dark:shadow-[0_4px_12px_rgba(0,0,0,0.2)] duration-300 rounded-xl overflow-hidden"
-          in:fly={{ duration: 500, x: -100, delay: 300, easing: backInOut }}
-          out:fly={{ duration: 400, x: -100, easing: cubicOut }}
-        >
-          <div class="flex flex-col h-[180px]">
-            <!-- AI 头部 -->
-            <div class="flex items-center gap-2 p-3 border-b border-neutral-200/50 dark:border-neutral-800/50">
-              <div class="relative">
-                <div class="w-8 h-8 rounded-full bg-gradient-to-br from-blue-500 to-purple-500 flex items-center justify-center">
-                  <div class="w-3 h-3 rounded-full bg-white animate-pulse"></div>
-                </div>
-                <div class="absolute -bottom-1 -right-1 w-3 h-3 rounded-full bg-green-500 border-2 border-white dark:border-neutral-900"></div>
-              </div>
-              <div class="flex-1">
-                <div class="text-sm font-medium">AI 助手</div>
-                <div class="text-xs text-muted-foreground">正在思考...</div>
-              </div>
-            </div>
-
-            <!-- 对话内容 -->
-            <div class="flex-1 overflow-y-auto p-3 space-y-3">
-              <!-- AI 消息 -->
-              <div class="flex gap-2">
-                <div class="w-6 h-6 rounded-full bg-gradient-to-br from-blue-500 to-purple-500 flex-shrink-0"></div>
-                <div class="flex-1">
-                  <div class="bg-neutral-100 dark:bg-neutral-800 rounded-lg p-2 text-sm">
-                    你好！我是你的 AI 助手。我可以帮你：
-                    <ul class="mt-1 space-y-1 text-xs text-muted-foreground">
-                      <li>• 优化文章内容</li>
-                      <li>• 提供写作建议</li>
-                      <li>• 回答你的问题</li>
-                    </ul>
-                  </div>
-                </div>
-              </div>
-
-              <!-- 用户消息 -->
-              <div class="flex gap-2 justify-end">
-                <div class="flex-1"></div>
-                <div class="w-6 h-6 rounded-full bg-neutral-200 dark:bg-neutral-700 flex-shrink-0"></div>
-                <div class="flex-1">
-                  <div class="bg-blue-50 dark:bg-blue-950/50 rounded-lg p-2 text-sm">
-                    请帮我优化这篇文章
-                  </div>
-                </div>
-              </div>
-            </div>
-
-            <!-- 输入框 -->
-            <div class="p-3 border-t border-neutral-200/50 dark:border-neutral-800/50">
-              <div class="relative">
-                <input
-                  type="text"
-                  placeholder="输入你的问题..."
-                  class="w-full bg-neutral-100 dark:bg-neutral-800 rounded-lg pl-3 pr-10 py-2 text-sm focus:outline-none focus:ring-2 focus:ring-blue-500"
-                />
-                <button class="absolute right-2 top-1/2 -translate-y-1/2 text-muted-foreground hover:text-foreground">
-                  <svg xmlns="http://www.w3.org/2000/svg" width="16" height="16" viewBox="0 0 24 24" fill="none" stroke="currentColor" stroke-width="2" stroke-linecap="round" stroke-linejoin="round">
-                    <path d="M22 2L11 13"></path>
-                    <path d="M22 2L15 22L11 13L2 9L22 2Z"></path>
-                  </svg>
-                </button>
-              </div>
-            </div>
-          </div>
-        </div>
-
-        <!-- 新窗口 -->
-        <div
-          class="w-[220px] bg-white dark:bg-neutral-900 border border-neutral-200/50 dark:border-neutral-800/50 shadow-[0_4px_12px_rgba(0,0,0,0.05)] dark:shadow-[0_4px_12px_rgba(0,0,0,0.2)] duration-300 rounded-xl overflow-hidden"
-          in:fly={{ duration: 500, x: -100, delay: 400, easing: backInOut }}
-          out:fly={{ duration: 400, x: -100, easing: cubicOut }}
-        >
-          <div class="flex flex-col h-[180px]">
-            <div class="flex-1 overflow-hidden">
-              <div class="h-full p-4">
-                <!-- 新窗口内容 -->
-              </div>
-            </div>
-          </div>
-        </div>
-      </div>
-      
-      <!-- 中间窗口容器 -->
-      <div class="flex flex-col gap-2">
-        <!-- 编辑器窗口 -->
-        <div
-          class="w-[800px] bg-white dark:bg-neutral-900 border border-neutral-200/50 dark:border-neutral-800/50 shadow-[0_4px_12px_rgba(0,0,0,0.05)] dark:shadow-[0_4px_12px_rgba(0,0,0,0.2)] duration-300 rounded-xl overflow-hidden"
-          in:fly={{ duration: 500, x: 100, delay: 500, easing: backInOut }}
-          out:fly={{ duration: 400, x: 100, easing: cubicOut }}
-        >
-          <div class="flex flex-col h-[80vh]">
-            <div class="flex-1 overflow-hidden">
-              <div class="h-full">
-                <AffineEditor htmlDoc={newDoc} />
-              </div>
-            </div>
-          </div>
-        </div>
-      </div>
-
-      <!-- 右侧窗口容器 -->
-      <div class="flex flex-col gap-2">
-        <!-- 地图窗口 -->
-        <div
-          class="w-[220px] overflow-hidden"
-          in:fly={{ duration: 500, x: 100, delay: 600, easing: backInOut }}
-          out:fly={{ duration: 400, x: 100, easing: cubicOut }}
-        >
-          <div class="flex flex-col h-[220px]">
-            <div class="flex-1 overflow-hidden">
-              <div class="h-full">
-                <MapPicker on:locationChange={handleLocationChange} />
-              </div>
-            </div>
-          </div>
-=======
       <EventCoverArea
         {coverImage}
         {isUploading}
@@ -696,6 +540,20 @@
             onSave={handleSave}
           />
         </div>
+
+        <!-- 新窗口 -->
+        <div
+          class="w-[220px] bg-white dark:bg-neutral-900 border border-neutral-200/50 dark:border-neutral-800/50 shadow-[0_4px_12px_rgba(0,0,0,0.05)] dark:shadow-[0_4px_12px_rgba(0,0,0,0.2)] duration-300 rounded-xl overflow-hidden"
+          in:fly={{ duration: 500, x: -100, delay: 400, easing: backInOut }}
+          out:fly={{ duration: 400, x: -100, easing: cubicOut }}
+        >
+          <div class="flex flex-col h-[180px]">
+            <div class="flex-1 overflow-hidden">
+              <div class="h-full p-4">
+                <!-- 新窗口内容 -->
+              </div>
+            </div>
+          </div>
         
         <!-- 操作区域 -->
         <div class="w-[80px]"
@@ -705,6 +563,40 @@
        
         </div>
       </div>
+      
+      <!-- 中间窗口容器 -->
+      <div class="flex flex-col gap-2">
+        <!-- 编辑器窗口 -->
+        <div
+          class="w-[800px] bg-white dark:bg-neutral-900 border border-neutral-200/50 dark:border-neutral-800/50 shadow-[0_4px_12px_rgba(0,0,0,0.05)] dark:shadow-[0_4px_12px_rgba(0,0,0,0.2)] duration-300 rounded-xl overflow-hidden"
+          in:fly={{ duration: 500, x: 100, delay: 500, easing: backInOut }}
+          out:fly={{ duration: 400, x: 100, easing: cubicOut }}
+        >
+          <div class="flex flex-col h-[80vh]">
+            <div class="flex-1 overflow-hidden">
+              <div class="h-full">
+                <AffineEditor htmlDoc={newDoc} />
+              </div>
+            </div>
+          </div>
+        </div>
+      </div>
+
+      <!-- 右侧窗口容器 -->
+      <div class="flex flex-col gap-2">
+        <!-- 地图窗口 -->
+        <div
+          class="w-[220px] overflow-hidden"
+          in:fly={{ duration: 500, x: 100, delay: 600, easing: backInOut }}
+          out:fly={{ duration: 400, x: 100, easing: cubicOut }}
+        >
+          <div class="flex flex-col h-[220px]">
+            <div class="flex-1 overflow-hidden">
+              <div class="h-full">
+                <MapPicker on:locationChange={handleLocationChange} />
+              </div>
+            </div>
+          </div>
 
       <!-- 右侧事件详情面板 -->
       {#if showEventDetail && selectedEvent}
@@ -716,7 +608,6 @@
             event={selectedEvent}
             onClose={handleCloseEventDetail}
           />
->>>>>>> 09d4154e
         </div>
       {/if}
     </div>
